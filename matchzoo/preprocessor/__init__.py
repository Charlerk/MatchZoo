from .process_units import (
    ProcessorUnit,
    StatefulProcessorUnit,
    NgramLetterUnit,
    VocabularyUnit,
    TokenizeUnit,
<<<<<<< HEAD
    LowercaseUnit,
    PuncRemovalUnit,
    StopRemovalUnit,
    NgramLetterUnit,
    VocabularyUnit,
    WordHashingUnit
)
from .dssm_preprocessor import DSSMPreprocessor
=======
    LowercaseUnit
)
>>>>>>> 3de8b7af
<|MERGE_RESOLUTION|>--- conflicted
+++ resolved
@@ -4,7 +4,6 @@
     NgramLetterUnit,
     VocabularyUnit,
     TokenizeUnit,
-<<<<<<< HEAD
     LowercaseUnit,
     PuncRemovalUnit,
     StopRemovalUnit,
@@ -12,8 +11,4 @@
     VocabularyUnit,
     WordHashingUnit
 )
-from .dssm_preprocessor import DSSMPreprocessor
-=======
-    LowercaseUnit
-)
->>>>>>> 3de8b7af
+from .dssm_preprocessor import DSSMPreprocessor