from .match_lstm import MatchLSTM
<<<<<<< HEAD
from .match_srnn import MatchSRNN
=======
from .esim import ESIM
>>>>>>> d62c65a1
<|MERGE_RESOLUTION|>--- conflicted
+++ resolved
@@ -1,6 +1,3 @@
 from .match_lstm import MatchLSTM
-<<<<<<< HEAD
 from .match_srnn import MatchSRNN
-=======
-from .esim import ESIM
->>>>>>> d62c65a1
+from .esim import ESIM